--- conflicted
+++ resolved
@@ -17,14 +17,12 @@
 import (
 	"context"
 	"fmt"
-<<<<<<< HEAD
-	"github.com/livekit/sip/pkg/media/h264"
-=======
 	"math"
 	"net"
 	"strconv"
->>>>>>> 7dabea7e
 	"sync"
+
+	"github.com/vinq1911/livekit-sip/pkg/media/h264"
 
 	"github.com/emiago/sipgo/sip"
 	"github.com/frostbyte73/core"
@@ -34,12 +32,12 @@
 	lksdk "github.com/livekit/server-sdk-go/v2"
 	"github.com/pion/sdp/v2"
 
-	"github.com/livekit/sip/pkg/config"
-	"github.com/livekit/sip/pkg/media"
-	"github.com/livekit/sip/pkg/media/dtmf"
-	"github.com/livekit/sip/pkg/media/rtp"
-	"github.com/livekit/sip/pkg/media/tones"
-	"github.com/livekit/sip/pkg/stats"
+	"github.com/vinq1911/livekit-sip/pkg/config"
+	"github.com/vinq1911/livekit-sip/pkg/media"
+	"github.com/vinq1911/livekit-sip/pkg/media/dtmf"
+	"github.com/vinq1911/livekit-sip/pkg/media/rtp"
+	"github.com/vinq1911/livekit-sip/pkg/media/tones"
+	"github.com/vinq1911/livekit-sip/pkg/stats"
 )
 
 type sipOutboundConfig struct {
@@ -53,14 +51,12 @@
 }
 
 type outboundCall struct {
-<<<<<<< HEAD
 	c             *Client
 	participantID string
 	audioRtpConn  *MediaConn
 	videoRtpConn  *MediaConn
-=======
-	c          *Client
-	rtpConn    *rtp.Conn
+
+	rtpConn    *rtp.Conn // obsolete
 	rtpOut     *rtp.SeqWriter
 	rtpAudio   *rtp.Stream
 	rtpDTMF    *rtp.Stream
@@ -69,7 +65,6 @@
 	audioType  byte
 	dtmfType   byte
 	stopped    core.Fuse
->>>>>>> 7dabea7e
 
 	mu            sync.RWMutex
 	mon           *stats.CallMonitor
@@ -106,14 +101,16 @@
 	return call, nil
 }
 
-<<<<<<< HEAD
 func (c *Client) newCall(participantId string) *outboundCall {
 	call := &outboundCall{
 		c:             c,
 		participantID: participantId,
 		audioRtpConn:  NewMediaConn(),
 		videoRtpConn:  NewMediaConn(),
-=======
+	}
+	return c.lkRoom.Closed()
+}
+
 func (c *outboundCall) Closed() <-chan struct{} {
 	return c.stopped.Watch()
 }
@@ -121,7 +118,6 @@
 func (c *outboundCall) Disconnected() <-chan struct{} {
 	if c.lkRoom == nil {
 		return nil
->>>>>>> 7dabea7e
 	}
 	return c.lkRoom.Closed()
 }
@@ -133,27 +129,23 @@
 	return nil
 }
 
-<<<<<<< HEAD
-func (c *outboundCall) close() {
+func (c *outboundCall) CloseWithReason(reason string) {
+	c.mu.Lock()
+	defer c.mu.Unlock()
+	c.close(reason)
+}
+
+func (c *outboundCall) close(reason string) {
+	if c.stopped.IsBroken() {
+		return
+	}
+	c.stopped.Break()
+	c.rtpConn.OnRTP(nil)
+	c.lkRoom.SetOutput(nil)
 	c.audioRtpConn.OnRTP(nil)
 	c.videoRtpConn.OnRTP(nil)
 	c.lkRoom.SetAudioOutput(nil)
 	c.lkRoom.SetVideoOutput(nil)
-=======
-func (c *outboundCall) CloseWithReason(reason string) {
-	c.mu.Lock()
-	defer c.mu.Unlock()
-	c.close(reason)
-}
-
-func (c *outboundCall) close(reason string) {
-	if c.stopped.IsBroken() {
-		return
-	}
-	c.stopped.Break()
-	c.rtpConn.OnRTP(nil)
-	c.lkRoom.SetOutput(nil)
->>>>>>> 7dabea7e
 
 	if c.mediaRunning {
 		_ = c.audioRtpConn.Close()
@@ -165,13 +157,10 @@
 		_ = c.lkRoom.Close()
 	}
 	c.lkRoom = nil
-<<<<<<< HEAD
 	c.lkRoomAudioIn = nil
 	c.lkRoomVideoIn = nil
 	c.lkCur = lkRoomConfig{}
-=======
 	c.lkRoomIn = nil
->>>>>>> 7dabea7e
 
 	c.stopSIP(reason)
 	c.sipCur = sipOutboundConfig{}
@@ -220,17 +209,13 @@
 	if c.mediaRunning {
 		return nil
 	}
-<<<<<<< HEAD
 	if err := c.audioRtpConn.Start(conf.RTPPort.Start, conf.RTPPort.End, "0.0.0.0"); err != nil {
 		return err
 	}
 	if err := c.videoRtpConn.Start(conf.RTPPort.Start, conf.RTPPort.End, "0.0.0.0"); err != nil {
-=======
-	if err := c.rtpConn.ListenAndServe(conf.RTPPort.Start, conf.RTPPort.End, "0.0.0.0"); err != nil {
->>>>>>> 7dabea7e
-		return err
-	}
-	logger.Debugw("begin listening on UDP", "port", c.rtpConn.LocalAddr().Port)
+		return err
+	}
+	logger.Debugw("begin listening on UDP ports:", "audio", c.audioRtpConn.LocalAddr().Port, "video", c.videoRtpConn.LocalAddr().Port)
 	c.mediaRunning = true
 	return nil
 }
@@ -246,23 +231,15 @@
 	if err := r.Connect(c.c.conf, lkNew.roomName, lkNew.identity, lkNew.wsUrl, lkNew.token); err != nil {
 		return err
 	}
-<<<<<<< HEAD
 	audioTrack, videoTrack, err := r.NewParticipant()
-=======
-	local, err := r.NewParticipantTrack()
->>>>>>> 7dabea7e
 	if err != nil {
 		_ = r.Close()
 		return err
 	}
 	c.lkRoom = r
-<<<<<<< HEAD
 	c.lkRoomAudioIn = audioTrack
 	c.lkRoomVideoIn = videoTrack
 	c.lkCur = lkNew
-=======
-	c.lkRoomIn = local
->>>>>>> 7dabea7e
 	return nil
 }
 
@@ -303,7 +280,6 @@
 		return
 	}
 	// Encoding pipeline (LK -> SIP)
-<<<<<<< HEAD
 	aus := rtp.NewMediaStreamOut[ulaw.Sample](c.audioRtpConn, rtpPacketDur)
 	c.lkRoom.SetAudioOutput(ulaw.Encode(aus))
 
@@ -311,15 +287,7 @@
 	c.lkRoom.SetVideoOutput(h264.Encode(vis))
 
 	// Decoding pipeline (SIP -> LK)
-	law := ulaw.Decode(c.lkRoomAudioIn)
-	c.audioRtpConn.OnRTP(rtp.NewMediaStreamIn(law))
-
-	var vh rtp.Handler = rtp.NewMediaStreamIn(c.lkRoomVideoIn)
-	c.videoRtpConn.OnRTP(vh)
-=======
-	c.lkRoom.SetOutput(c.audioOut)
-
-	// Decoding pipeline (SIP -> LK)
+	// law := ulaw.Decode(c.lkRoomAudioIn)
 	h := c.audioCodec.DecodeRTP(c.lkRoomIn, c.audioType)
 	mux := rtp.NewMux(nil)
 	mux.SetDefault(newRTPStatsHandler(c.mon, "", nil))
@@ -327,8 +295,14 @@
 	if c.dtmfType != 0 {
 		mux.Register(c.dtmfType, newRTPStatsHandler(c.mon, dtmf.SDPName, rtp.HandlerFunc(c.handleDTMF)))
 	}
-	c.rtpConn.OnRTP(mux)
->>>>>>> 7dabea7e
+
+	// c.audioRtpConn.OnRTP(rtp.NewMediaStreamIn(law))
+	c.audioRtpConn.OnRTP(mux)
+
+	// TODO: better video stream handling
+	var vh rtp.Handler = rtp.NewMediaStreamIn(c.lkRoomVideoIn)
+	c.videoRtpConn.OnRTP(vh)
+
 }
 
 func (c *outboundCall) SendDTMF(ctx context.Context, digits string) error {
