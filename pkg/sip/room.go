// Copyright 2023 LiveKit, Inc.
//
// Licensed under the Apache License, Version 2.0 (the "License");
// you may not use this file except in compliance with the License.
// You may obtain a copy of the License at
//
// 	http://www.apache.org/licenses/LICENSE-2.0
//
// Unless required by applicable law or agreed to in writing, software
// distributed under the License is distributed on an "AS IS" BASIS,
// WITHOUT WARRANTIES OR CONDITIONS OF ANY KIND, either express or implied.
// See the License for the specific language governing permissions and
// limitations under the License.

package sip

import (
	"context"
<<<<<<< HEAD
	"github.com/livekit/sip/pkg/media/h264"
=======
	"sync/atomic"
>>>>>>> 7dabea7e

	"github.com/frostbyte73/core"
	"github.com/pion/webrtc/v3"

	"github.com/livekit/protocol/logger"
	lksdk "github.com/livekit/server-sdk-go/v2"

	"github.com/livekit/sip/pkg/config"
	"github.com/livekit/sip/pkg/media"
	"github.com/livekit/sip/pkg/media/opus"
	"github.com/livekit/sip/pkg/media/rtp"
	"github.com/livekit/sip/pkg/mixer"
)

type Participant struct {
	ID       string
	RoomName string
	Identity string
}

type Room struct {
<<<<<<< HEAD
	room     *lksdk.Room
	mix      *mixer.Mixer
	audioOut media.SwitchWriter[media.PCM16Sample]
	videoOut media.SwitchWriter[h264.Sample]
	identity string
=======
	room    *lksdk.Room
	mix     *mixer.Mixer
	out     media.SwitchWriter[media.PCM16Sample]
	p       Participant
	ready   atomic.Bool
	stopped core.Fuse
>>>>>>> 7dabea7e
}

type lkRoomConfig struct {
	roomName string
	identity string
	wsUrl    string
	token    string
}

func NewRoom() *Room {
	r := &Room{}
<<<<<<< HEAD
	r.mix = mixer.NewMixer(&r.audioOut, sampleRate)
=======
	r.mix = mixer.NewMixer(&r.out, rtp.DefFrameDur, rtp.DefSampleRate)
>>>>>>> 7dabea7e
	return r
}

func (r *Room) Closed() <-chan struct{} {
	if r == nil {
		return nil
	}
	return r.stopped.Watch()
}

func (r *Room) Connect(conf *config.Config, roomName, identity, wsUrl, token string) error {
	var (
		err  error
		room *lksdk.Room
	)
	r.p = Participant{RoomName: roomName, Identity: identity}
	roomCallback := &lksdk.RoomCallback{
		ParticipantCallback: lksdk.ParticipantCallback{
			OnTrackPublished: func(publication *lksdk.RemoteTrackPublication, rp *lksdk.RemoteParticipant) {
				if publication.Kind() == lksdk.TrackKindAudio {
					if err := publication.SetSubscribed(true); err != nil {
						logger.Errorw("cannot subscribe to the track", err, "trackID", publication.SID())
					}
				}
			},
			OnTrackSubscribed: func(track *webrtc.TrackRemote, pub *lksdk.RemoteTrackPublication, rp *lksdk.RemoteParticipant) {
				mTrack := r.NewTrack()
				defer mTrack.Close()

				odec, err := opus.Decode(mTrack, rtp.DefSampleRate, channels)
				if err != nil {
					return
				}
				h := rtp.NewMediaStreamIn[opus.Sample](odec)
				_ = rtp.HandleLoop(track, h)
			},
		},
		OnDisconnected: func() {
			r.stopped.Break()
		},
	}

	if wsUrl == "" || token == "" {
		room, err = lksdk.ConnectToRoom(conf.WsUrl,
			lksdk.ConnectInfo{
				APIKey:              conf.ApiKey,
				APISecret:           conf.ApiSecret,
				RoomName:            roomName,
				ParticipantIdentity: identity,
				ParticipantKind:     lksdk.ParticipantSIP,
			}, roomCallback, lksdk.WithAutoSubscribe(false))
	} else {
		room, err = lksdk.ConnectToRoomWithToken(wsUrl, token, roomCallback)
	}

	if err != nil {
		return err
	}
	r.room = room
	r.p.ID = r.room.LocalParticipant.SID()
	r.p.Identity = r.room.LocalParticipant.Identity()
	r.ready.Store(true)
	return nil
}

<<<<<<< HEAD
func ConnectToRoom(conf *config.Config, roomName string, identity string) (*Room, error) {
	r := NewRoom()
	if err := r.Connect(conf, roomName, identity, "", ""); err != nil {
		return nil, err
	}
	return r, nil
}

func (r *Room) AudioOutput() media.Writer[media.PCM16Sample] {
	return r.audioOut.Get()
=======
func (r *Room) Output() media.Writer[media.PCM16Sample] {
	return r.out.Get()
>>>>>>> 7dabea7e
}

func (r *Room) VideoOutput() media.Writer[h264.Sample] { return r.videoOut.Get() }

func (r *Room) SetAudioOutput(out media.Writer[media.PCM16Sample]) {
	if r == nil {
		return
	}
	r.audioOut.Set(out)
}

func (r *Room) SetVideoOutput(out media.Writer[h264.Sample]) {
	if r == nil {
		return
	}
	r.videoOut.Set(out)
}

func (r *Room) Close() error {
	r.ready.Store(false)
	if r.room != nil {
		r.room.Disconnect()
		r.room = nil
	}
	if r.mix != nil {
		r.mix.Stop()
		r.mix = nil
	}
	return nil
}

<<<<<<< HEAD
func (r *Room) NewParticipant() (media.Writer[media.PCM16Sample], media.Writer[h264.Sample], error) {
	audioTrack, err := webrtc.NewTrackLocalStaticSample(webrtc.RTPCodecCapability{MimeType: webrtc.MimeTypeOpus}, r.identity+"-audio", r.identity+"-audio-pion")
=======
func (r *Room) Participant() Participant {
	if r == nil {
		return Participant{}
	}
	return r.p
}

func (r *Room) NewParticipantTrack() (media.Writer[media.PCM16Sample], error) {
	track, err := webrtc.NewTrackLocalStaticSample(webrtc.RTPCodecCapability{MimeType: webrtc.MimeTypeOpus}, "audio", "pion")
>>>>>>> 7dabea7e
	if err != nil {
		return nil, nil, err
	}

	videoTrack, err := webrtc.NewTrackLocalStaticSample(webrtc.RTPCodecCapability{MimeType: webrtc.MimeTypeH264}, r.identity+"-video", r.identity+"-video-pion")
	if err != nil {
		return nil, nil, err
	}
<<<<<<< HEAD

	if _, err = r.room.LocalParticipant.PublishTrack(audioTrack, &lksdk.TrackPublicationOptions{
		Name: r.identity,
=======
	p := r.room.LocalParticipant
	if _, err = p.PublishTrack(track, &lksdk.TrackPublicationOptions{
		Name: p.Identity(),
>>>>>>> 7dabea7e
	}); err != nil {
		return nil, nil, err
	}
<<<<<<< HEAD

	if _, err = r.room.LocalParticipant.PublishTrack(videoTrack, &lksdk.TrackPublicationOptions{
		Name:        r.identity + "-track",
		VideoWidth:  1280,
		VideoHeight: 720,
	}); err != nil {
		return nil, nil, err
	}

	//ow方法 构造写入opus encode后的字节数据方法，并通过audioTrack写入livekit
	ow := media.FromSampleWriter[opus.Sample](audioTrack, sampleDur)
	//pw方法 构造输入int16 opus encode后输出[]byte数据
	pw, err := opus.Encode(ow, sampleRate, channels)
=======
	ow := media.FromSampleWriter[opus.Sample](track, rtp.DefFrameDur)
	pw, err := opus.Encode(ow, rtp.DefSampleRate, channels)
>>>>>>> 7dabea7e
	if err != nil {
		return nil, nil, err
	}

	vw := h264.BuildSampleWriter[h264.Sample](videoTrack, sampleDur)
	return pw, vw, nil
}

func (r *Room) SendData(data lksdk.DataPacket, opts ...lksdk.DataPublishOption) error {
	if r == nil || !r.ready.Load() {
		return nil
	}
	return r.room.LocalParticipant.PublishDataPacket(data, opts...)
}

func (r *Room) NewTrack() *Track {
	inp := r.mix.NewInput()
	return &Track{mix: r.mix, inp: inp}
}

type Track struct {
	mix *mixer.Mixer
	inp *mixer.Input
}

func (t *Track) Close() error {
	t.mix.RemoveInput(t.inp)
	return nil
}

func (t *Track) PlayAudio(ctx context.Context, frames []media.PCM16Sample) {
	_ = media.PlayAudio[media.PCM16Sample](ctx, t, rtp.DefFrameDur, frames)
}

func (t *Track) WriteSample(pcm media.PCM16Sample) error {
	return t.inp.WriteSample(pcm)
}<|MERGE_RESOLUTION|>--- conflicted
+++ resolved
@@ -16,11 +16,9 @@
 
 import (
 	"context"
-<<<<<<< HEAD
-	"github.com/livekit/sip/pkg/media/h264"
-=======
 	"sync/atomic"
->>>>>>> 7dabea7e
+
+	"github.com/vinq1911/livekit-sip/pkg/media/h264"
 
 	"github.com/frostbyte73/core"
 	"github.com/pion/webrtc/v3"
@@ -28,11 +26,11 @@
 	"github.com/livekit/protocol/logger"
 	lksdk "github.com/livekit/server-sdk-go/v2"
 
-	"github.com/livekit/sip/pkg/config"
-	"github.com/livekit/sip/pkg/media"
-	"github.com/livekit/sip/pkg/media/opus"
-	"github.com/livekit/sip/pkg/media/rtp"
-	"github.com/livekit/sip/pkg/mixer"
+	"github.com/vinq1911/livekit-sip/pkg/config"
+	"github.com/vinq1911/livekit-sip/pkg/media"
+	"github.com/vinq1911/livekit-sip/pkg/media/opus"
+	"github.com/vinq1911/livekit-sip/pkg/media/rtp"
+	"github.com/vinq1911/livekit-sip/pkg/mixer"
 )
 
 type Participant struct {
@@ -42,20 +40,14 @@
 }
 
 type Room struct {
-<<<<<<< HEAD
 	room     *lksdk.Room
 	mix      *mixer.Mixer
 	audioOut media.SwitchWriter[media.PCM16Sample]
 	videoOut media.SwitchWriter[h264.Sample]
 	identity string
-=======
-	room    *lksdk.Room
-	mix     *mixer.Mixer
-	out     media.SwitchWriter[media.PCM16Sample]
-	p       Participant
-	ready   atomic.Bool
-	stopped core.Fuse
->>>>>>> 7dabea7e
+	p        Participant
+	ready    atomic.Bool
+	stopped  core.Fuse
 }
 
 type lkRoomConfig struct {
@@ -67,11 +59,7 @@
 
 func NewRoom() *Room {
 	r := &Room{}
-<<<<<<< HEAD
-	r.mix = mixer.NewMixer(&r.audioOut, sampleRate)
-=======
-	r.mix = mixer.NewMixer(&r.out, rtp.DefFrameDur, rtp.DefSampleRate)
->>>>>>> 7dabea7e
+	r.mix = mixer.NewMixer(&r.audioOut, rtp.DefFrameDur, rtp.DefSampleRate)
 	return r
 }
 
@@ -137,7 +125,7 @@
 	return nil
 }
 
-<<<<<<< HEAD
+// / might be obsolete
 func ConnectToRoom(conf *config.Config, roomName string, identity string) (*Room, error) {
 	r := NewRoom()
 	if err := r.Connect(conf, roomName, identity, "", ""); err != nil {
@@ -148,13 +136,11 @@
 
 func (r *Room) AudioOutput() media.Writer[media.PCM16Sample] {
 	return r.audioOut.Get()
-=======
-func (r *Room) Output() media.Writer[media.PCM16Sample] {
-	return r.out.Get()
->>>>>>> 7dabea7e
-}
-
-func (r *Room) VideoOutput() media.Writer[h264.Sample] { return r.videoOut.Get() }
+}
+
+func (r *Room) VideoOutput() media.Writer[h264.Sample] {
+	return r.videoOut.Get()
+}
 
 func (r *Room) SetAudioOutput(out media.Writer[media.PCM16Sample]) {
 	if r == nil {
@@ -183,20 +169,15 @@
 	return nil
 }
 
-<<<<<<< HEAD
-func (r *Room) NewParticipant() (media.Writer[media.PCM16Sample], media.Writer[h264.Sample], error) {
+func (r *Room) Participant() Participant {
+	if r == nil {
+		return Participant{}
+	}
+	return r.p
+}
+
+func (r *Room) NewParticipantTrack() (media.Writer[media.PCM16Sample], media.Writer[h264.Sample], error) {
 	audioTrack, err := webrtc.NewTrackLocalStaticSample(webrtc.RTPCodecCapability{MimeType: webrtc.MimeTypeOpus}, r.identity+"-audio", r.identity+"-audio-pion")
-=======
-func (r *Room) Participant() Participant {
-	if r == nil {
-		return Participant{}
-	}
-	return r.p
-}
-
-func (r *Room) NewParticipantTrack() (media.Writer[media.PCM16Sample], error) {
-	track, err := webrtc.NewTrackLocalStaticSample(webrtc.RTPCodecCapability{MimeType: webrtc.MimeTypeOpus}, "audio", "pion")
->>>>>>> 7dabea7e
 	if err != nil {
 		return nil, nil, err
 	}
@@ -205,19 +186,13 @@
 	if err != nil {
 		return nil, nil, err
 	}
-<<<<<<< HEAD
-
-	if _, err = r.room.LocalParticipant.PublishTrack(audioTrack, &lksdk.TrackPublicationOptions{
-		Name: r.identity,
-=======
+
 	p := r.room.LocalParticipant
-	if _, err = p.PublishTrack(track, &lksdk.TrackPublicationOptions{
-		Name: p.Identity(),
->>>>>>> 7dabea7e
+	if _, err = p.PublishTrack(audioTrack, &lksdk.TrackPublicationOptions{
+		Name: p.identity,
 	}); err != nil {
 		return nil, nil, err
 	}
-<<<<<<< HEAD
 
 	if _, err = r.room.LocalParticipant.PublishTrack(videoTrack, &lksdk.TrackPublicationOptions{
 		Name:        r.identity + "-track",
@@ -227,14 +202,9 @@
 		return nil, nil, err
 	}
 
-	//ow方法 构造写入opus encode后的字节数据方法，并通过audioTrack写入livekit
-	ow := media.FromSampleWriter[opus.Sample](audioTrack, sampleDur)
-	//pw方法 构造输入int16 opus encode后输出[]byte数据
-	pw, err := opus.Encode(ow, sampleRate, channels)
-=======
-	ow := media.FromSampleWriter[opus.Sample](track, rtp.DefFrameDur)
+	ow := media.FromSampleWriter[opus.Sample](audioTrack, rtp.DefFrameDur)
 	pw, err := opus.Encode(ow, rtp.DefSampleRate, channels)
->>>>>>> 7dabea7e
+
 	if err != nil {
 		return nil, nil, err
 	}
