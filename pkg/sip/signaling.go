--- conflicted
+++ resolved
@@ -26,15 +26,12 @@
 
 	"github.com/pion/sdp/v2"
 
-	"github.com/livekit/sip/pkg/media"
-	"github.com/livekit/sip/pkg/media/dtmf"
-	"github.com/livekit/sip/pkg/media/rtp"
-	lksdp "github.com/livekit/sip/pkg/media/sdp"
+	"github.com/vinq1911/livekit-sip/pkg/media"
+	"github.com/vinq1911/livekit-sip/pkg/media/dtmf"
+	"github.com/vinq1911/livekit-sip/pkg/media/rtp"
+	lksdp "github.com/vinq1911/livekit-sip/pkg/media/sdp"
 )
 
-<<<<<<< HEAD
-func sdpMediaDesc(audioListenerPort int, videoListenerPort int) []*sdp.MediaDescription {
-=======
 func getCodecs() []sdpCodecInfo {
 	const dynamicType = 101
 	codecs := media.EnabledCodecs()
@@ -74,8 +71,7 @@
 	Codec media.Codec
 }
 
-func sdpMediaOffer(rtpListenerPort int) []*sdp.MediaDescription {
->>>>>>> 7dabea7e
+func sdpMediaOffer(audioListenerPort int, videoListenerPort int) []*sdp.MediaDescription {
 	// Static compiler check for sample rate hardcoded below.
 	var _ = [1]struct{}{}[8000-rtp.DefSampleRate]
 
@@ -114,38 +110,6 @@
 				Formats: formats,
 			},
 			Attributes: attrs,
-		},
-	}
-}
-
-func sdpAnswerMediaDesc(rtpListenerPort int, res *sdpCodecResult) []*sdp.MediaDescription {
-	// Static compiler check for sample rate hardcoded below.
-	var _ = [1]struct{}{}[8000-rtp.DefSampleRate]
-
-	attrs := make([]sdp.Attribute, 0, 6)
-	attrs = append(attrs, sdp.Attribute{
-		Key: "rtpmap", Value: fmt.Sprintf("%d %s", res.AudioType, res.Audio.Info().SDPName),
-	})
-	if res.DTMFType != 0 {
-		attrs = append(attrs, []sdp.Attribute{
-			{Key: "rtpmap", Value: fmt.Sprintf("%d %s", res.DTMFType, dtmf.SDPName)},
-			{Key: "fmtp", Value: fmt.Sprintf("%d 0-16", res.DTMFType)},
-		}...)
-	}
-	attrs = append(attrs, []sdp.Attribute{
-		{Key: "ptime", Value: "20"},
-		{Key: "maxptime", Value: "150"},
-		{Key: "sendrecv"},
-	}...)
-	return []*sdp.MediaDescription{
-		{
-			MediaName: sdp.MediaName{
-				Media:   "audio",
-				Port:    sdp.RangedPort{Value: rtpListenerPort},
-				Protos:  []string{"RTP", "AVP"},
-				Formats: []string{"0", "101"},
-			},
-<<<<<<< HEAD
 		}, {
 			MediaName: sdp.MediaName{
 				Media:   "video",
@@ -171,9 +135,63 @@
 				/*{Key: "rtpmap", Value: "127 H264/90000"},
 				{Key: "fmtp", Value: "127 level-asymmetry-allowed=1;packetization-mode=1;profile-level-id=4d001f"},*/
 			},
-=======
+		}
+	}
+}
+
+func sdpAnswerMediaDesc(audioListenerPort int, videoListenerPort int, res *sdpCodecResult) []*sdp.MediaDescription {
+	// Static compiler check for sample rate hardcoded below.
+	var _ = [1]struct{}{}[8000-rtp.DefSampleRate]
+
+	attrs := make([]sdp.Attribute, 0, 6)
+	attrs = append(attrs, sdp.Attribute{
+		Key: "rtpmap", Value: fmt.Sprintf("%d %s", res.AudioType, res.Audio.Info().SDPName),
+	})
+	if res.DTMFType != 0 {
+		attrs = append(attrs, []sdp.Attribute{
+			{Key: "rtpmap", Value: fmt.Sprintf("%d %s", res.DTMFType, dtmf.SDPName)},
+			{Key: "fmtp", Value: fmt.Sprintf("%d 0-16", res.DTMFType)},
+		}...)
+	}
+	attrs = append(attrs, []sdp.Attribute{
+		{Key: "ptime", Value: "20"},
+		{Key: "maxptime", Value: "150"},
+		{Key: "sendrecv"},
+	}...)
+	return []*sdp.MediaDescription{
+		{
+			MediaName: sdp.MediaName{
+				Media:   "audio",
+				Port:    sdp.RangedPort{Value: audioListenerPort},
+				Protos:  []string{"RTP", "AVP"},
+				Formats: []string{"0", "101"},
+			},
 			Attributes: attrs,
->>>>>>> 7dabea7e
+		}, {
+			MediaName: sdp.MediaName{
+				Media:   "video",
+				Port:    sdp.RangedPort{Value: videoListenerPort},
+				Protos:  []string{"RTP", "AVP"},
+				Formats: []string{"102","97","125"},
+			},
+			Attributes: []sdp.Attribute{
+				{Key: "rtpmap", Value: "102 H264/90000"},
+                                {Key: "fmtp", Value: "102 profile-level-id=42001f"},
+				{Key: "rtpmap", Value: "97 H264/90000"},
+                                {Key: "fmtp", Value: "97 profile-level-id=42801F"},
+				/*{Key: "rtpmap", Value: "104 H264/90000"},
+				{Key: "fmtp", Value: "104 level-asymmetry-allowed=1;packetization-mode=0;profile-level-id=42001f"},
+				{Key: "rtpmap", Value: "106 H264/90000"},
+				{Key: "fmtp", Value: "106 level-asymmetry-allowed=1;packetization-mode=1;profile-level-id=42e01f"},
+				{Key: "rtpmap", Value: "108 H264/90000"},
+				{Key: "fmtp", Value: "108 level-asymmetry-allowed=1;packetization-mode=0;profile-level-id=42e01f"},
+				{Key: "rtpmap", Value: "112 H264/90000"},
+				{Key: "fmtp", Value: "112 level-asymmetry-allowed=1;packetization-mode=1;profile-level-id=64001f"},*/
+				{Key: "rtpmap", Value: "125 H264/90000"},
+				{Key: "fmtp", Value: "125 profile-level-id=42801E;packetization-mode=0"},
+				/*{Key: "rtpmap", Value: "127 H264/90000"},
+				{Key: "fmtp", Value: "127 level-asymmetry-allowed=1;packetization-mode=1;profile-level-id=4d001f"},*/
+			},
 		},
 	}
 }
@@ -181,7 +199,7 @@
 func sdpGenerateOffer(publicIp string, audioRtpListenerPort int, videoRtpListenerPort int) ([]byte, error) {
 	sessId := rand.Uint64() // TODO: do we need to track these?
 
-	mediaDesc := sdpMediaOffer(rtpListenerPort)
+	mediaDesc := sdpMediaOffer(audioRtpListenerPort, videoRtpListenerPort)
 	answer := sdp.SessionDescription{
 		Version: 0,
 		Origin: sdp.Origin{
@@ -206,22 +224,14 @@
 				},
 			},
 		},
-<<<<<<< HEAD
-		MediaDescriptions: sdpMediaDesc(audioRtpListenerPort, videoRtpListenerPort),
-=======
 		MediaDescriptions: mediaDesc,
->>>>>>> 7dabea7e
 	}
 
 	data, err := answer.Marshal()
 	return data, err
 }
 
-<<<<<<< HEAD
-func sdpGenerateAnswer(offer sdp.SessionDescription, publicIp string, audioListenerPort int, videoListenerPort int) ([]byte, error) {
-=======
-func sdpGenerateAnswer(offer sdp.SessionDescription, publicIp string, rtpListenerPort int, res *sdpCodecResult) ([]byte, error) {
->>>>>>> 7dabea7e
+func sdpGenerateAnswer(offer sdp.SessionDescription, publicIp string, audioListenerPort int, videoListenerPort int, res *sdpCodecResult) ([]byte, error) {
 
 	answer := sdp.SessionDescription{
 		Version: 0,
@@ -247,17 +257,11 @@
 				},
 			},
 		},
-<<<<<<< HEAD
-		MediaDescriptions: sdpMediaDesc(audioListenerPort, videoListenerPort),
-=======
-		MediaDescriptions: sdpAnswerMediaDesc(rtpListenerPort, res),
->>>>>>> 7dabea7e
+		MediaDescriptions: sdpAnswerMediaDesc(audioListenerPort, videoListenerPort, res),
 	}
 
 	return answer.Marshal()
 }
-<<<<<<< HEAD
-=======
 
 func sdpGetAudio(offer sdp.SessionDescription) *sdp.MediaDescription {
 	for _, m := range offer.MediaDescriptions {
@@ -343,5 +347,4 @@
 		AudioType: audioType,
 		DTMFType:  dtmfType,
 	}, nil
-}
->>>>>>> 7dabea7e
+}